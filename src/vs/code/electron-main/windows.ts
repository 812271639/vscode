/*---------------------------------------------------------------------------------------------
 *  Copyright (c) Microsoft Corporation. All rights reserved.
 *  Licensed under the MIT License. See License.txt in the project root for license information.
 *--------------------------------------------------------------------------------------------*/

'use strict';

import * as path from 'path';
import * as os from 'os';
import * as fs from 'original-fs';
import * as platform from 'vs/base/common/platform';
import * as nls from 'vs/nls';
import * as paths from 'vs/base/common/paths';
import * as types from 'vs/base/common/types';
import * as arrays from 'vs/base/common/arrays';
import { assign, mixin } from 'vs/base/common/objects';
<<<<<<< HEAD
import { EventEmitter } from 'events';
import { IBackupService } from 'vs/code/electron-main/backup';
=======
import { trim } from 'vs/base/common/strings';
>>>>>>> 384c1d5e
import { IEnvironmentService } from 'vs/platform/environment/common/environment';
import { IStorageService } from 'vs/code/electron-main/storage';
import { IPath, VSCodeWindow, ReadyState, IWindowConfiguration, IWindowState as ISingleWindowState, defaultWindowState, IWindowSettings } from 'vs/code/electron-main/window';
import { ipcMain as ipc, app, screen, BrowserWindow, dialog } from 'electron';
import { IPathWithLineAndColumn, parseLineAndColumnAware } from 'vs/code/electron-main/paths';
import { ILifecycleService } from 'vs/code/electron-main/lifecycle';
import { IConfigurationService } from 'vs/platform/configuration/common/configuration';
import { ILogService } from 'vs/code/electron-main/log';
import { getPathLabel } from 'vs/base/common/labels';
import { IWindowEventService } from 'vs/code/common/windows';
import { createDecorator, IInstantiationService } from 'vs/platform/instantiation/common/instantiation';
import { ITelemetryService } from 'vs/platform/telemetry/common/telemetry';
import CommonEvent, { Emitter, once } from 'vs/base/common/event';
import product from 'vs/platform/product';
import Uri from 'vs/base/common/uri';
import { ParsedArgs } from 'vs/platform/environment/node/argv';

enum WindowError {
	UNRESPONSIVE,
	CRASHED
}

export interface IOpenConfiguration {
	cli: ParsedArgs;
	userEnv?: platform.IProcessEnvironment;
	pathsToOpen?: string[];
	preferNewWindow?: boolean;
	forceNewWindow?: boolean;
	forceEmpty?: boolean;
	windowToUse?: VSCodeWindow;
	diffMode?: boolean;
	restoreBackups?: boolean;
}

interface IWindowState {
	workspacePath?: string;
	uiState: ISingleWindowState;
}

interface IWindowsState {
	lastActiveWindow?: IWindowState;
	lastPluginDevelopmentHostWindow?: IWindowState;
	openedFolders: IWindowState[];
}

export interface IRecentPathsList {
	folders: string[];
	files: string[];
}

interface ILogEntry {
	severity: string;
	arguments: any;
}

interface INativeOpenDialogOptions {
	pickFolders?: boolean;
	pickFiles?: boolean;
	path?: string;
	forceNewWindow?: boolean;
}

const ReopenFoldersSetting = {
	ALL: 'all',
	ONE: 'one',
	NONE: 'none'
};

export const IWindowsMainService = createDecorator<IWindowsMainService>('windowsMainService');

export interface IWindowsMainService {
	_serviceBrand: any;

	// events
	onWindowReady: CommonEvent<VSCodeWindow>;
	onWindowClose: CommonEvent<number>;
	onNewWindowOpen: CommonEvent<number>;
	onWindowFocus: CommonEvent<number>;
	onRecentPathsChange: CommonEvent<void>;

	// methods
	ready(initialUserEnv: platform.IProcessEnvironment): void;
	reload(win: VSCodeWindow, cli?: ParsedArgs): void;
	open(openConfig: IOpenConfiguration): VSCodeWindow[];
	openPluginDevelopmentHostWindow(openConfig: IOpenConfiguration): void;
	openFileFolderPicker(forceNewWindow?: boolean): void;
	openFilePicker(forceNewWindow?: boolean, path?: string): void;
	openFolderPicker(forceNewWindow?: boolean): void;
	openAccessibilityOptions(): void;
	focusLastActive(cli: ParsedArgs): VSCodeWindow;
	getLastActiveWindow(): VSCodeWindow;
	findWindow(workspacePath: string, filePath?: string, extensionDevelopmentPath?: string): VSCodeWindow;
	openNewWindow(): void;
	sendToFocused(channel: string, ...args: any[]): void;
	sendToAll(channel: string, payload: any, windowIdsToIgnore?: number[]): void;
	getFocusedWindow(): VSCodeWindow;
	getWindowById(windowId: number): VSCodeWindow;
	getWindows(): VSCodeWindow[];
	getWindowCount(): number;
	addToRecentPathsList(paths: { path: string; isFile?: boolean; }[]): void;
	getRecentPathsList(workspacePath?: string, filesToOpen?: IPath[]): IRecentPathsList;
	removeFromRecentPathsList(path: string);
	removeFromRecentPathsList(path: string[]);
	clearRecentPathsList(): void;
	toggleMenuBar(windowId: number): void;
}

export class WindowsManager implements IWindowsMainService, IWindowEventService {

	_serviceBrand: any;

	private static MAX_TOTAL_RECENT_ENTRIES = 100;

	private static recentPathsListStorageKey = 'openedPathsList';
	private static workingDirPickerStorageKey = 'pickerWorkingDir';
	private static windowsStateStorageKey = 'windowsState';

	private static WINDOWS: VSCodeWindow[] = [];

	private initialUserEnv: platform.IProcessEnvironment;
	private windowsState: IWindowsState;

	private _onFocus = new Emitter<number>();
	onWindowFocus: CommonEvent<number> = this._onFocus.event;

	private _onNewWindow = new Emitter<number>();
	onNewWindowOpen: CommonEvent<number> = this._onNewWindow.event;

	private _onRecentPathsChange = new Emitter<void>();
	onRecentPathsChange: CommonEvent<void> = this._onRecentPathsChange.event;

	private _onWindowReady = new Emitter<VSCodeWindow>();
	onWindowReady: CommonEvent<VSCodeWindow> = this._onWindowReady.event;

	private _onWindowClose = new Emitter<number>();
	onWindowClose: CommonEvent<number> = this._onWindowClose.event;

	constructor(
		@IInstantiationService private instantiationService: IInstantiationService,
		@ILogService private logService: ILogService,
		@IStorageService private storageService: IStorageService,
		@IEnvironmentService private environmentService: IEnvironmentService,
		@ILifecycleService private lifecycleService: ILifecycleService,
		@IBackupService private backupService: IBackupService,
		@IConfigurationService private configurationService: IConfigurationService,
		@ITelemetryService private telemetryService: ITelemetryService
	) { }

	public ready(initialUserEnv: platform.IProcessEnvironment): void {
		this.registerListeners();

		this.initialUserEnv = initialUserEnv;
		this.windowsState = this.storageService.getItem<IWindowsState>(WindowsManager.windowsStateStorageKey) || { openedFolders: [] };

		this.updateWindowsJumpList();
	}

	private registerListeners(): void {
		app.on('activate', (event: Event, hasVisibleWindows: boolean) => {
			this.logService.log('App#activate');

			// Mac only event: open new window when we get activated
			if (!hasVisibleWindows) {
				this.openNewWindow();
			}
		});

		let macOpenFiles: string[] = [];
		let runningTimeout: number = null;
		app.on('open-file', (event: Event, path: string) => {
			this.logService.log('App#open-file: ', path);
			event.preventDefault();

			// Keep in array because more might come!
			macOpenFiles.push(path);

			// Clear previous handler if any
			if (runningTimeout !== null) {
				clearTimeout(runningTimeout);
				runningTimeout = null;
			}

			// Handle paths delayed in case more are coming!
			runningTimeout = setTimeout(() => {
				this.open({ cli: this.environmentService.args, pathsToOpen: macOpenFiles, preferNewWindow: true /* dropping on the dock prefers to open in a new window */ });
				macOpenFiles = [];
				runningTimeout = null;
			}, 100);
		});

		ipc.on('vscode:workbenchLoaded', (event, windowId: number) => {
			this.logService.log('IPC#vscode-workbenchLoaded');

			const win = this.getWindowById(windowId);
			if (win) {
				win.setReady();

				// Event
				this._onWindowReady.fire(win);
			}
		});

		ipc.on('vscode:broadcast', (event, windowId: number, target: string, broadcast: { channel: string; payload: any; }) => {
			if (broadcast.channel && !types.isUndefinedOrNull(broadcast.payload)) {
				this.logService.log('IPC#vscode:broadcast', target, broadcast.channel, broadcast.payload);

				// Handle specific events on main side
				this.onBroadcast(broadcast.channel, broadcast.payload);

				// Send to windows
				if (target) {
					const otherWindowsWithTarget = WindowsManager.WINDOWS.filter(w => w.id !== windowId && typeof w.openedWorkspacePath === 'string');
					const directTargetMatch = otherWindowsWithTarget.filter(w => this.isPathEqual(target, w.openedWorkspacePath));
					const parentTargetMatch = otherWindowsWithTarget.filter(w => paths.isEqualOrParent(target, w.openedWorkspacePath));

					const targetWindow = directTargetMatch.length ? directTargetMatch[0] : parentTargetMatch[0]; // prefer direct match over parent match
					if (targetWindow) {
						targetWindow.send('vscode:broadcast', broadcast);
					}
				} else {
					this.sendToAll('vscode:broadcast', broadcast, [windowId]);
				}
			}
		});

		this.lifecycleService.onBeforeQuit(() => {

			// 0-1 window open: Do not keep the list but just rely on the active window to be stored
			if (WindowsManager.WINDOWS.length < 2) {
				this.windowsState.openedFolders = [];
				return;
			}

			// 2-N windows open: Keep a list of windows that are opened on a specific folder to restore it in the next session as needed
			this.windowsState.openedFolders = WindowsManager.WINDOWS.filter(w => w.readyState === ReadyState.READY && !!w.openedWorkspacePath && !w.isPluginDevelopmentHost).map(w => {
				return <IWindowState>{
					workspacePath: w.openedWorkspacePath,
					uiState: w.serializeWindowState()
				};
			});
		});

		app.on('will-quit', () => {
			this.storageService.setItem(WindowsManager.windowsStateStorageKey, this.windowsState);
		});

		let loggedStartupTimes = false;
		const onceWindowReady = once(this.onWindowReady);
		onceWindowReady(window => {
			if (loggedStartupTimes) {
				return; // only for the first window
			}

			loggedStartupTimes = true;

			this.logStartupTimes(window);
		});

		// Update jump list when recent paths change
		this.onRecentPathsChange(() => this.updateWindowsJumpList());
	}

	private logStartupTimes(window: VSCodeWindow): void {
		let totalmem: number;
		let cpus: { count: number; speed: number; model: string; };

		try {
			totalmem = os.totalmem();

			const rawCpus = os.cpus();
			if (rawCpus && rawCpus.length > 0) {
				cpus = { count: rawCpus.length, speed: rawCpus[0].speed, model: rawCpus[0].model };
			}
		} catch (error) {
			this.logService.log(error); // be on the safe side with these hardware method calls
		}

		this.telemetryService.publicLog('startupTime', { ellapsed: Date.now() - global.vscodeStart, totalmem, cpus });
	}

	private onBroadcast(event: string, payload: any): void {

		// Theme changes
		if (event === 'vscode:changeColorTheme' && typeof payload === 'string') {
			this.storageService.setItem(VSCodeWindow.colorThemeStorageKey, payload);
		}
	}

	public reload(win: VSCodeWindow, cli?: ParsedArgs): void {

		// Only reload when the window has not vetoed this
		this.lifecycleService.unload(win).done(veto => {
			if (!veto) {
				win.reload(cli);
			}
		});
	}

	public open(openConfig: IOpenConfiguration): VSCodeWindow[] {
		let iPathsToOpen: IPath[];
		const usedWindows: VSCodeWindow[] = [];

		// Find paths from provided paths if any
		if (openConfig.pathsToOpen && openConfig.pathsToOpen.length > 0) {
			iPathsToOpen = openConfig.pathsToOpen.map(pathToOpen => {
				const iPath = this.toIPath(pathToOpen, false, openConfig.cli && openConfig.cli.goto);

				// Warn if the requested path to open does not exist
				if (!iPath) {
					const options: Electron.ShowMessageBoxOptions = {
						title: product.nameLong,
						type: 'info',
						buttons: [nls.localize('ok', "OK")],
						message: nls.localize('pathNotExistTitle', "Path does not exist"),
						detail: nls.localize('pathNotExistDetail', "The path '{0}' does not seem to exist anymore on disk.", pathToOpen),
						noLink: true
					};

					const activeWindow = BrowserWindow.getFocusedWindow();
					if (activeWindow) {
						dialog.showMessageBox(activeWindow, options);
					} else {
						dialog.showMessageBox(options);
					}
				}

				return iPath;
			});

			// get rid of nulls
			iPathsToOpen = arrays.coalesce(iPathsToOpen);

			if (iPathsToOpen.length === 0) {
				return null; // indicate to outside that open failed
			}
		}

		// Check for force empty
		else if (openConfig.forceEmpty) {
			iPathsToOpen = [Object.create(null)];
		}

		// Otherwise infer from command line arguments
		else {
			const ignoreFileNotFound = openConfig.cli._.length > 0; // we assume the user wants to create this file from command line
			iPathsToOpen = this.cliToPaths(openConfig.cli, ignoreFileNotFound);
		}

		let configuration: IWindowConfiguration;
		let openInNewWindow = openConfig.preferNewWindow || openConfig.forceNewWindow;

		// Restore any existing backup workspaces
		if (openConfig.restoreBackups) {
			const workspacesWithBackups = this.backupService.getWorkspaceBackupPathsSync();

			workspacesWithBackups.forEach(workspacePath => {
				if (!fs.existsSync(workspacePath)) {
					this.backupService.removeWorkspaceBackupPathSync(Uri.file(workspacePath));
					return;
				}

				const untitledToRestore = this.backupService.getWorkspaceUntitledFileBackupsSync(Uri.file(workspacePath)).map(filePath => {
					return { filePath: filePath };
				});
				configuration = this.toConfiguration(this.getWindowUserEnv(openConfig), openConfig.cli, workspacePath, [], [], [], untitledToRestore);
				const browserWindow = this.openInBrowserWindow(configuration, openInNewWindow, openInNewWindow ? void 0 : openConfig.windowToUse);
				usedWindows.push(browserWindow);

				openInNewWindow = true; // any other folders to open must open in new window then
			});
		}

		let filesToOpen: IPath[] = [];
		let filesToDiff: IPath[] = [];
		let foldersToOpen = iPathsToOpen.filter(iPath => iPath.workspacePath && !iPath.filePath);
		let emptyToOpen = iPathsToOpen.filter(iPath => !iPath.workspacePath && !iPath.filePath);
		let filesToCreate = iPathsToOpen.filter(iPath => !!iPath.filePath && iPath.createFilePath);

		// Diff mode needs special care
		const candidates = iPathsToOpen.filter(iPath => !!iPath.filePath && !iPath.createFilePath);
		if (openConfig.diffMode) {
			if (candidates.length === 2) {
				filesToDiff = candidates;
			} else {
				emptyToOpen = [Object.create(null)]; // improper use of diffMode, open empty
			}

			foldersToOpen = []; // diff is always in empty workspace
			filesToCreate = []; // diff ignores other files that do not exist
		} else {
			filesToOpen = candidates;
		}

		// Handle files to open/diff or to create when we dont open a folder
		if (!foldersToOpen.length && (filesToOpen.length > 0 || filesToCreate.length > 0 || filesToDiff.length > 0)) {

			// const the user settings override how files are open in a new window or same window unless we are forced
			let openFilesInNewWindow: boolean;
			if (openConfig.forceNewWindow) {
				openFilesInNewWindow = true;
			} else {
				openFilesInNewWindow = openConfig.preferNewWindow;
				if (openFilesInNewWindow && !openConfig.cli.extensionDevelopmentPath) { // can be overriden via settings (not for PDE though!)
					const windowConfig = this.configurationService.getConfiguration<IWindowSettings>('window');
					if (windowConfig && !windowConfig.openFilesInNewWindow) {
						openFilesInNewWindow = false; // do not open in new window if user configured this explicitly
					}
				}
			}

			// Open Files in last instance if any and flag tells us so
			const lastActiveWindow = this.getLastActiveWindow();
			if (!openFilesInNewWindow && lastActiveWindow) {
				lastActiveWindow.focus();
				lastActiveWindow.ready().then(readyWindow => {
					readyWindow.send('vscode:openFiles', { filesToOpen, filesToCreate, filesToDiff });
				});

				usedWindows.push(lastActiveWindow);
			}

			// Otherwise open instance with files
			else {
				configuration = this.toConfiguration(this.getWindowUserEnv(openConfig), openConfig.cli, null, filesToOpen, filesToCreate, filesToDiff);
				const browserWindow = this.openInBrowserWindow(configuration, true /* new window */);
				usedWindows.push(browserWindow);

				openConfig.forceNewWindow = true; // any other folders to open must open in new window then
			}
		}

		// Handle folders to open
		if (foldersToOpen.length > 0) {

			// Check for existing instances
			const windowsOnWorkspacePath = arrays.coalesce(foldersToOpen.map(iPath => this.findWindow(iPath.workspacePath)));
			if (windowsOnWorkspacePath.length > 0) {
				const browserWindow = windowsOnWorkspacePath[0];
				browserWindow.focus(); // just focus one of them
				browserWindow.ready().then(readyWindow => {
					readyWindow.send('vscode:openFiles', { filesToOpen, filesToCreate, filesToDiff });
				});

				usedWindows.push(browserWindow);

				// Reset these because we handled them
				filesToOpen = [];
				filesToCreate = [];
				filesToDiff = [];

				openInNewWindow = true; // any other folders to open must open in new window then
			}

			// Open remaining ones
			foldersToOpen.forEach(folderToOpen => {
				if (windowsOnWorkspacePath.some(win => this.isPathEqual(win.openedWorkspacePath, folderToOpen.workspacePath))) {
					return; // ignore folders that are already open
				}

				configuration = this.toConfiguration(this.getWindowUserEnv(openConfig), openConfig.cli, folderToOpen.workspacePath, filesToOpen, filesToCreate, filesToDiff);
				const browserWindow = this.openInBrowserWindow(configuration, openInNewWindow, openInNewWindow ? void 0 : openConfig.windowToUse);
				usedWindows.push(browserWindow);

				// Reset these because we handled them
				filesToOpen = [];
				filesToCreate = [];
				filesToDiff = [];

				openInNewWindow = true; // any other folders to open must open in new window then
			});
		}

		// Handle empty
		if (emptyToOpen.length > 0) {
			emptyToOpen.forEach(() => {
				const configuration = this.toConfiguration(this.getWindowUserEnv(openConfig), openConfig.cli);
				const browserWindow = this.openInBrowserWindow(configuration, openInNewWindow, openInNewWindow ? void 0 : openConfig.windowToUse);
				usedWindows.push(browserWindow);

				openInNewWindow = true; // any other folders to open must open in new window then
			});
		}

		// Remember in recent document list (unless this opens for extension development)
		// Also do not add paths when files are opened for diffing, only if opened individually
		if (!usedWindows.some(w => w.isPluginDevelopmentHost) && !openConfig.cli.diff) {
			const recentPaths: { path: string; isFile?: boolean; }[] = [];

			iPathsToOpen.forEach(iPath => {
				if (iPath.filePath || iPath.workspacePath) {
					app.addRecentDocument(iPath.filePath || iPath.workspacePath);
					recentPaths.push({ path: iPath.filePath || iPath.workspacePath, isFile: !!iPath.filePath });
				}
			});

			if (recentPaths.length) {
				this.addToRecentPathsList(recentPaths);
			}
		}

		// Register new paths for backup
		this.backupService.pushWorkspaceBackupPathsSync(iPathsToOpen.filter(p => p.workspacePath).map(p => Uri.file(p.workspacePath)));

		return arrays.distinct(usedWindows);
	}

	public addToRecentPathsList(paths: { path: string; isFile?: boolean; }[]): void {
		if (!paths || !paths.length) {
			return;
		}

		const mru = this.getRecentPathsList();
		paths.forEach(p => {
			const {path, isFile} = p;

			if (isFile) {
				mru.files.unshift(path);
				mru.files = arrays.distinct(mru.files, (f) => platform.isLinux ? f : f.toLowerCase());
			} else {
				mru.folders.unshift(path);
				mru.folders = arrays.distinct(mru.folders, (f) => platform.isLinux ? f : f.toLowerCase());
			}

			// Make sure its bounded
			mru.folders = mru.folders.slice(0, WindowsManager.MAX_TOTAL_RECENT_ENTRIES);
			mru.files = mru.files.slice(0, WindowsManager.MAX_TOTAL_RECENT_ENTRIES);
		});

		this.storageService.setItem(WindowsManager.recentPathsListStorageKey, mru);
		this._onRecentPathsChange.fire();
	}

	public removeFromRecentPathsList(path: string): void;
	public removeFromRecentPathsList(paths: string[]): void;
	public removeFromRecentPathsList(arg1: any): void {
		let paths: string[];
		if (Array.isArray(arg1)) {
			paths = arg1;
		} else {
			paths = [arg1];
		}

		const mru = this.getRecentPathsList();
		let update = false;

		paths.forEach(path => {
			let index = mru.files.indexOf(path);
			if (index >= 0) {
				mru.files.splice(index, 1);
				update = true;
			}

			index = mru.folders.indexOf(path);
			if (index >= 0) {
				mru.folders.splice(index, 1);
				update = true;
			}
		});

		if (update) {
			this.storageService.setItem(WindowsManager.recentPathsListStorageKey, mru);
			this._onRecentPathsChange.fire();
		}
	}

	public clearRecentPathsList(): void {
		this.storageService.setItem(WindowsManager.recentPathsListStorageKey, { folders: [], files: [] });
		app.clearRecentDocuments();

		// Event
		this._onRecentPathsChange.fire();
	}

	public getRecentPathsList(workspacePath?: string, filesToOpen?: IPath[]): IRecentPathsList {
		let files: string[];
		let folders: string[];

		// Get from storage
		const storedRecents = this.storageService.getItem<IRecentPathsList>(WindowsManager.recentPathsListStorageKey);
		if (storedRecents) {
			files = storedRecents.files || [];
			folders = storedRecents.folders || [];
		} else {
			files = [];
			folders = [];
		}

		// Add currently files to open to the beginning if any
		if (filesToOpen) {
			files.unshift(...filesToOpen.map(f => f.filePath));
		}

		// Add current workspace path to beginning if set
		if (workspacePath) {
			folders.unshift(workspacePath);
		}

		// Clear those dupes
		files = arrays.distinct(files);
		folders = arrays.distinct(folders);

		return { files, folders };
	}

	private getWindowUserEnv(openConfig: IOpenConfiguration): platform.IProcessEnvironment {
		return assign({}, this.initialUserEnv, openConfig.userEnv || {});
	}

	public openPluginDevelopmentHostWindow(openConfig: IOpenConfiguration): void {

		// Reload an existing plugin development host window on the same path
		// We currently do not allow more than one extension development window
		// on the same plugin path.
		let res = WindowsManager.WINDOWS.filter(w => w.config && this.isPathEqual(w.config.extensionDevelopmentPath, openConfig.cli.extensionDevelopmentPath));
		if (res && res.length === 1) {
			this.reload(res[0], openConfig.cli);
			res[0].focus(); // make sure it gets focus and is restored

			return;
		}

		// Fill in previously opened workspace unless an explicit path is provided and we are not unit testing
		if (openConfig.cli._.length === 0 && !openConfig.cli.extensionTestsPath) {
			const workspaceToOpen = this.windowsState.lastPluginDevelopmentHostWindow && this.windowsState.lastPluginDevelopmentHostWindow.workspacePath;
			if (workspaceToOpen) {
				openConfig.cli._ = [workspaceToOpen];
			}
		}

		// Make sure we are not asked to open a path that is already opened
		if (openConfig.cli._.length > 0) {
			res = WindowsManager.WINDOWS.filter(w => w.openedWorkspacePath && openConfig.cli._.indexOf(w.openedWorkspacePath) >= 0);
			if (res.length) {
				openConfig.cli._ = [];
			}
		}

		// Open it
		this.open({ cli: openConfig.cli, forceNewWindow: true, forceEmpty: openConfig.cli._.length === 0 });
	}

	private toConfiguration(userEnv: platform.IProcessEnvironment, cli: ParsedArgs, workspacePath?: string, filesToOpen?: IPath[], filesToCreate?: IPath[], filesToDiff?: IPath[], untitledToRestore?: IPath[]): IWindowConfiguration {
		const configuration: IWindowConfiguration = mixin({}, cli); // inherit all properties from CLI
		configuration.appRoot = this.environmentService.appRoot;
		configuration.execPath = process.execPath;
		configuration.userEnv = userEnv;
		configuration.workspacePath = workspacePath;
		configuration.filesToOpen = filesToOpen;
		configuration.filesToCreate = filesToCreate;
		configuration.filesToDiff = filesToDiff;
		configuration.untitledToRestore = untitledToRestore;

		return configuration;
	}

	private toIPath(anyPath: string, ignoreFileNotFound?: boolean, gotoLineMode?: boolean): IPath {
		if (!anyPath) {
			return null;
		}

		let parsedPath: IPathWithLineAndColumn;
		if (gotoLineMode) {
			parsedPath = parseLineAndColumnAware(anyPath);
			anyPath = parsedPath.path;
		}

		const candidate = path.normalize(anyPath);
		try {
			const candidateStat = fs.statSync(candidate);
			if (candidateStat) {
				return candidateStat.isFile() ?
					{
						filePath: candidate,
						lineNumber: gotoLineMode ? parsedPath.line : void 0,
						columnNumber: gotoLineMode ? parsedPath.column : void 0
					} :
					{ workspacePath: candidate };
			}
		} catch (error) {
			this.removeFromRecentPathsList(candidate); // since file does not seem to exist anymore, remove from recent

			if (ignoreFileNotFound) {
				return { filePath: candidate, createFilePath: true }; // assume this is a file that does not yet exist
			}
		}

		return null;
	}

	private cliToPaths(cli: ParsedArgs, ignoreFileNotFound?: boolean): IPath[] {

		// Check for pass in candidate or last opened path
		let candidates: string[] = [];
		if (cli._.length > 0) {
			candidates = cli._;
		}

		// No path argument, check settings for what to do now
		else {
			let reopenFolders: string;
			if (this.lifecycleService.wasUpdated) {
				reopenFolders = ReopenFoldersSetting.ALL; // always reopen all folders when an update was applied
			} else {
				const windowConfig = this.configurationService.getConfiguration<IWindowSettings>('window');
				reopenFolders = (windowConfig && windowConfig.reopenFolders) || ReopenFoldersSetting.ONE;
			}

			const lastActiveFolder = this.windowsState.lastActiveWindow && this.windowsState.lastActiveWindow.workspacePath;

			// Restore all
			if (reopenFolders === ReopenFoldersSetting.ALL) {
				const lastOpenedFolders = this.windowsState.openedFolders.map(o => o.workspacePath);

				// If we have a last active folder, move it to the end
				if (lastActiveFolder) {
					lastOpenedFolders.splice(lastOpenedFolders.indexOf(lastActiveFolder), 1);
					lastOpenedFolders.push(lastActiveFolder);
				}

				candidates.push(...lastOpenedFolders);
			}

			// Restore last active
			else if (lastActiveFolder && (reopenFolders === ReopenFoldersSetting.ONE || reopenFolders !== ReopenFoldersSetting.NONE)) {
				candidates.push(lastActiveFolder);
			}
		}

		const iPaths = candidates.map(candidate => this.toIPath(candidate, ignoreFileNotFound, cli.goto)).filter(path => !!path);
		if (iPaths.length > 0) {
			return iPaths;
		}

		// No path provided, return empty to open empty
		return [Object.create(null)];
	}

	private openInBrowserWindow(configuration: IWindowConfiguration, forceNewWindow?: boolean, windowToUse?: VSCodeWindow): VSCodeWindow {
		let vscodeWindow: VSCodeWindow;

		if (!forceNewWindow) {
			vscodeWindow = windowToUse || this.getLastActiveWindow();

			if (vscodeWindow) {
				vscodeWindow.focus();
			}
		}

		// New window
		if (!vscodeWindow) {
			const windowConfig = this.configurationService.getConfiguration<IWindowSettings>('window');

			vscodeWindow = this.instantiationService.createInstance(VSCodeWindow, {
				state: this.getNewWindowState(configuration),
				extensionDevelopmentPath: configuration.extensionDevelopmentPath,
				allowFullscreen: this.lifecycleService.wasUpdated || (windowConfig && windowConfig.restoreFullscreen),
				titleBarStyle: windowConfig ? windowConfig.titleBarStyle : void 0
			});

			WindowsManager.WINDOWS.push(vscodeWindow);

			// Window Events
			vscodeWindow.win.webContents.removeAllListeners('devtools-reload-page'); // remove built in listener so we can handle this on our own
			vscodeWindow.win.webContents.on('devtools-reload-page', () => this.reload(vscodeWindow));
			vscodeWindow.win.webContents.on('crashed', () => this.onWindowError(vscodeWindow, WindowError.CRASHED));
			vscodeWindow.win.on('unresponsive', () => this.onWindowError(vscodeWindow, WindowError.UNRESPONSIVE));
			vscodeWindow.win.on('close', () => this.onBeforeWindowClose(vscodeWindow));
			vscodeWindow.win.on('closed', () => this.onWindowClosed(vscodeWindow));
			vscodeWindow.win.on('focus', () => this._onFocus.fire(vscodeWindow.id));

			this._onNewWindow.fire(vscodeWindow.id);
			// Lifecycle
			this.lifecycleService.registerWindow(vscodeWindow);
		}

		// Existing window
		else {

			// Some configuration things get inherited if the window is being reused and we are
			// in plugin development host mode. These options are all development related.
			const currentWindowConfig = vscodeWindow.config;
			if (!configuration.extensionDevelopmentPath && currentWindowConfig && !!currentWindowConfig.extensionDevelopmentPath) {
				configuration.extensionDevelopmentPath = currentWindowConfig.extensionDevelopmentPath;
				configuration.verbose = currentWindowConfig.verbose;
				configuration.debugBrkPluginHost = currentWindowConfig.debugBrkPluginHost;
				configuration.debugPluginHost = currentWindowConfig.debugPluginHost;
				configuration['extensions-dir'] = currentWindowConfig['extensions-dir'];
			}
		}

		// Only load when the window has not vetoed this
		this.lifecycleService.unload(vscodeWindow).done(veto => {
			if (!veto) {

				// Load it
				vscodeWindow.load(configuration);
			}
		});

		return vscodeWindow;
	}

	private getNewWindowState(configuration: IWindowConfiguration): ISingleWindowState {

		// plugin development host Window - load from stored settings if any
		if (!!configuration.extensionDevelopmentPath && this.windowsState.lastPluginDevelopmentHostWindow) {
			return this.windowsState.lastPluginDevelopmentHostWindow.uiState;
		}

		// Known Folder - load from stored settings if any
		if (configuration.workspacePath) {
			const stateForWorkspace = this.windowsState.openedFolders.filter(o => this.isPathEqual(o.workspacePath, configuration.workspacePath)).map(o => o.uiState);
			if (stateForWorkspace.length) {
				return stateForWorkspace[0];
			}
		}

		// First Window
		const lastActive = this.getLastActiveWindow();
		if (!lastActive && this.windowsState.lastActiveWindow) {
			return this.windowsState.lastActiveWindow.uiState;
		}

		//
		// In any other case, we do not have any stored settings for the window state, so we come up with something smart
		//

		// We want the new window to open on the same display that the last active one is in
		let displayToUse: Electron.Display;
		const displays = screen.getAllDisplays();

		// Single Display
		if (displays.length === 1) {
			displayToUse = displays[0];
		}

		// Multi Display
		else {

			// on mac there is 1 menu per window so we need to use the monitor where the cursor currently is
			if (platform.isMacintosh) {
				const cursorPoint = screen.getCursorScreenPoint();
				displayToUse = screen.getDisplayNearestPoint(cursorPoint);
			}

			// if we have a last active window, use that display for the new window
			if (!displayToUse && lastActive) {
				displayToUse = screen.getDisplayMatching(lastActive.getBounds());
			}

			// fallback to first display
			if (!displayToUse) {
				displayToUse = displays[0];
			}
		}

		const defaultState = defaultWindowState();
		defaultState.x = displayToUse.bounds.x + (displayToUse.bounds.width / 2) - (defaultState.width / 2);
		defaultState.y = displayToUse.bounds.y + (displayToUse.bounds.height / 2) - (defaultState.height / 2);

		return this.ensureNoOverlap(defaultState);
	}

	private ensureNoOverlap(state: ISingleWindowState): ISingleWindowState {
		if (WindowsManager.WINDOWS.length === 0) {
			return state;
		}

		const existingWindowBounds = WindowsManager.WINDOWS.map(win => win.getBounds());
		while (existingWindowBounds.some(b => b.x === state.x || b.y === state.y)) {
			state.x += 30;
			state.y += 30;
		}

		return state;
	}

	public openFileFolderPicker(forceNewWindow?: boolean): void {
		this.doPickAndOpen({ pickFolders: true, pickFiles: true, forceNewWindow });
	}

	public openFilePicker(forceNewWindow?: boolean, path?: string): void {
		this.doPickAndOpen({ pickFiles: true, forceNewWindow, path });
	}

	public openFolderPicker(forceNewWindow?: boolean): void {
		this.doPickAndOpen({ pickFolders: true, forceNewWindow });
	}

	public openAccessibilityOptions(): void {
		let win = new BrowserWindow({
			alwaysOnTop: true,
			skipTaskbar: true,
			resizable: false,
			width: 450,
			height: 300,
			show: true,
			title: nls.localize('accessibilityOptionsWindowTitle', "Accessibility Options")
		});

		win.setMenuBarVisibility(false);

		win.loadURL('chrome://accessibility');
	}

	private doPickAndOpen(options: INativeOpenDialogOptions): void {
		this.getFileOrFolderPaths(options, (paths: string[]) => {
			if (paths && paths.length) {
				this.open({ cli: this.environmentService.args, pathsToOpen: paths, forceNewWindow: options.forceNewWindow });
			}
		});
	}

	private getFileOrFolderPaths(options: INativeOpenDialogOptions, clb: (paths: string[]) => void): void {
		const workingDir = options.path || this.storageService.getItem<string>(WindowsManager.workingDirPickerStorageKey);
		const focussedWindow = this.getFocusedWindow();

		let pickerProperties: ('openFile' | 'openDirectory' | 'multiSelections' | 'createDirectory')[];
		if (options.pickFiles && options.pickFolders) {
			pickerProperties = ['multiSelections', 'openDirectory', 'openFile', 'createDirectory'];
		} else {
			pickerProperties = ['multiSelections', options.pickFolders ? 'openDirectory' : 'openFile', 'createDirectory'];
		}

		dialog.showOpenDialog(focussedWindow && focussedWindow.win, {
			defaultPath: workingDir,
			properties: pickerProperties
		}, paths => {
			if (paths && paths.length > 0) {

				// Remember path in storage for next time
				this.storageService.setItem(WindowsManager.workingDirPickerStorageKey, path.dirname(paths[0]));

				// Return
				clb(paths);
			} else {
				clb(void (0));
			}
		});
	}

	public focusLastActive(cli: ParsedArgs): VSCodeWindow {
		const lastActive = this.getLastActiveWindow();
		if (lastActive) {
			lastActive.focus();

			return lastActive;
		}

		// No window - open new one
		this.windowsState.openedFolders = []; // make sure we do not open too much
		const res = this.open({ cli: cli });

		return res && res[0];
	}

	public getLastActiveWindow(): VSCodeWindow {
		if (WindowsManager.WINDOWS.length) {
			const lastFocussedDate = Math.max.apply(Math, WindowsManager.WINDOWS.map(w => w.lastFocusTime));
			const res = WindowsManager.WINDOWS.filter(w => w.lastFocusTime === lastFocussedDate);
			if (res && res.length) {
				return res[0];
			}
		}

		return null;
	}

	public findWindow(workspacePath: string, filePath?: string, extensionDevelopmentPath?: string): VSCodeWindow {
		if (WindowsManager.WINDOWS.length) {

			// Sort the last active window to the front of the array of windows to test
			const windowsToTest = WindowsManager.WINDOWS.slice(0);
			const lastActiveWindow = this.getLastActiveWindow();
			if (lastActiveWindow) {
				windowsToTest.splice(windowsToTest.indexOf(lastActiveWindow), 1);
				windowsToTest.unshift(lastActiveWindow);
			}

			// Find it
			const res = windowsToTest.filter(w => {

				// match on workspace
				if (typeof w.openedWorkspacePath === 'string' && (this.isPathEqual(w.openedWorkspacePath, workspacePath))) {
					return true;
				}

				// match on file
				if (typeof w.openedFilePath === 'string' && this.isPathEqual(w.openedFilePath, filePath)) {
					return true;
				}

				// match on file path
				if (typeof w.openedWorkspacePath === 'string' && filePath && paths.isEqualOrParent(filePath, w.openedWorkspacePath)) {
					return true;
				}

				// match on extension development path
				if (typeof extensionDevelopmentPath === 'string' && w.extensionDevelopmentPath === extensionDevelopmentPath) {
					return true;
				}

				return false;
			});

			if (res && res.length) {
				return res[0];
			}
		}

		return null;
	}

	public openNewWindow(): void {
		this.open({ cli: this.environmentService.args, forceNewWindow: true, forceEmpty: true });
	}

	public sendToFocused(channel: string, ...args: any[]): void {
		const focusedWindow = this.getFocusedWindow() || this.getLastActiveWindow();

		if (focusedWindow) {
			focusedWindow.sendWhenReady(channel, ...args);
		}
	}

	public sendToAll(channel: string, payload: any, windowIdsToIgnore?: number[]): void {
		WindowsManager.WINDOWS.forEach(w => {
			if (windowIdsToIgnore && windowIdsToIgnore.indexOf(w.id) >= 0) {
				return; // do not send if we are instructed to ignore it
			}

			w.sendWhenReady(channel, payload);
		});
	}

	public getFocusedWindow(): VSCodeWindow {
		const win = BrowserWindow.getFocusedWindow();
		if (win) {
			return this.getWindowById(win.id);
		}

		return null;
	}

	public getWindowById(windowId: number): VSCodeWindow {
		const res = WindowsManager.WINDOWS.filter(w => w.id === windowId);
		if (res && res.length === 1) {
			return res[0];
		}

		return null;
	}

	public getWindows(): VSCodeWindow[] {
		return WindowsManager.WINDOWS;
	}

	public getWindowCount(): number {
		return WindowsManager.WINDOWS.length;
	}

	private onWindowError(vscodeWindow: VSCodeWindow, error: WindowError): void {
		console.error(error === WindowError.CRASHED ? '[VS Code]: render process crashed!' : '[VS Code]: detected unresponsive');

		// Unresponsive
		if (error === WindowError.UNRESPONSIVE) {
			dialog.showMessageBox(vscodeWindow.win, {
				title: product.nameLong,
				type: 'warning',
				buttons: [nls.localize('reopen', "Reopen"), nls.localize('wait', "Keep Waiting"), nls.localize('close', "Close")],
				message: nls.localize('appStalled', "The window is no longer responding"),
				detail: nls.localize('appStalledDetail', "You can reopen or close the window or keep waiting."),
				noLink: true
			}, result => {
				if (result === 0) {
					vscodeWindow.reload();
				} else if (result === 2) {
					this.onBeforeWindowClose(vscodeWindow); // 'close' event will not be fired on destroy(), so run it manually
					vscodeWindow.win.destroy(); // make sure to destroy the window as it is unresponsive
				}
			});
		}

		// Crashed
		else {
			dialog.showMessageBox(vscodeWindow.win, {
				title: product.nameLong,
				type: 'warning',
				buttons: [nls.localize('reopen', "Reopen"), nls.localize('close', "Close")],
				message: nls.localize('appCrashed', "The window has crashed"),
				detail: nls.localize('appCrashedDetail', "We are sorry for the inconvenience! You can reopen the window to continue where you left off."),
				noLink: true
			}, result => {
				if (result === 0) {
					vscodeWindow.reload();
				} else if (result === 1) {
					this.onBeforeWindowClose(vscodeWindow); // 'close' event will not be fired on destroy(), so run it manually
					vscodeWindow.win.destroy(); // make sure to destroy the window as it has crashed
				}
			});
		}
	}

	private onBeforeWindowClose(win: VSCodeWindow): void {
		if (win.readyState !== ReadyState.READY) {
			return; // only persist windows that are fully loaded
		}

		// On Window close, update our stored state of this window
		const state: IWindowState = { workspacePath: win.openedWorkspacePath, uiState: win.serializeWindowState() };
		if (win.isPluginDevelopmentHost) {
			this.windowsState.lastPluginDevelopmentHostWindow = state;
		} else {
			this.windowsState.lastActiveWindow = state;

			this.windowsState.openedFolders.forEach(o => {
				if (this.isPathEqual(o.workspacePath, win.openedWorkspacePath)) {
					o.uiState = state.uiState;
				}
			});
		}
	}

	private onWindowClosed(win: VSCodeWindow): void {

		// Tell window
		win.dispose();

		// Remove from our list so that Electron can clean it up
		const index = WindowsManager.WINDOWS.indexOf(win);
		WindowsManager.WINDOWS.splice(index, 1);

		// Emit
		this._onWindowClose.fire(win.id);
	}

	private isPathEqual(pathA: string, pathB: string): boolean {
		if (pathA === pathB) {
			return true;
		}

		if (!pathA || !pathB) {
			return false;
		}

		pathA = path.normalize(pathA);
		pathB = path.normalize(pathB);

		if (pathA === pathB) {
			return true;
		}

		if (!platform.isLinux) {
			pathA = pathA.toLowerCase();
			pathB = pathB.toLowerCase();
		}

		return pathA === pathB;
	}

	public toggleMenuBar(windowId: number): void {
		// Update in settings
		const menuBarHidden = this.storageService.getItem(VSCodeWindow.menuBarHiddenKey, false);
		const newMenuBarHidden = !menuBarHidden;
		this.storageService.setItem(VSCodeWindow.menuBarHiddenKey, newMenuBarHidden);

		// Update across windows
		WindowsManager.WINDOWS.forEach(w => w.setMenuBarVisibility(!newMenuBarHidden));

		// Inform user if menu bar is now hidden
		if (newMenuBarHidden) {
			const vscodeWindow = this.getWindowById(windowId);
			if (vscodeWindow) {
				vscodeWindow.send('vscode:showInfoMessage', nls.localize('hiddenMenuBar', "You can still access the menu bar by pressing the **Alt** key."));
			}
		}
	}

	private updateWindowsJumpList(): void {
		if (!platform.isWindows) {
			return; // only on windows
		}

		const jumpList: Electron.JumpListCategory[] = [];

		// Tasks
		jumpList.push({
			type: 'tasks',
			items: [
				{
					type: 'task',
					title: nls.localize('newWindow', "New Window"),
					description: nls.localize('newWindowDesc', "Opens a new window"),
					program: process.execPath,
					args: '-n', // force new window
					iconPath: process.execPath,
					iconIndex: 0
				}
			]
		});

		// Recent Folders
		if (this.getRecentPathsList().folders.length > 0) {

			// The user might have meanwhile removed items from the jump list and we have to respect that
			// so we need to update our list of recent paths with the choice of the user to not add them again
			// Also: Windows will not show our custom category at all if there is any entry which was removed
			// by the user! See https://github.com/Microsoft/vscode/issues/15052
			this.removeFromRecentPathsList(app.getJumpListSettings().removedItems.map(r => trim(r.args, '"')));

			// Add entries
			jumpList.push({
				type: 'custom',
				name: nls.localize('recentFolders', "Recent Folders"),
				items: this.getRecentPathsList().folders.slice(0, 7 /* limit number of entries here */).map(folder => {
					return <Electron.JumpListItem>{
						type: 'task',
						title: path.basename(folder) || folder, // use the base name to show shorter entries in the list
						description: nls.localize('folderDesc', "{0} {1}", path.basename(folder), getPathLabel(path.dirname(folder))),
						program: process.execPath,
						args: `"${folder}"`, // open folder (use quotes to support paths with whitespaces)
						iconPath: 'explorer.exe', // simulate folder icon
						iconIndex: 0
					};
				}).filter(i => !!i)
			});
		}

		// Recent
		jumpList.push({
			type: 'recent' // this enables to show files in the "recent" category
		});

		try {
			app.setJumpList(jumpList);
		} catch (error) {
			this.logService.log('#setJumpList', error); // since setJumpList is relatively new API, make sure to guard for errors
		}
	}
}<|MERGE_RESOLUTION|>--- conflicted
+++ resolved
@@ -14,12 +14,8 @@
 import * as types from 'vs/base/common/types';
 import * as arrays from 'vs/base/common/arrays';
 import { assign, mixin } from 'vs/base/common/objects';
-<<<<<<< HEAD
-import { EventEmitter } from 'events';
 import { IBackupService } from 'vs/code/electron-main/backup';
-=======
 import { trim } from 'vs/base/common/strings';
->>>>>>> 384c1d5e
 import { IEnvironmentService } from 'vs/platform/environment/common/environment';
 import { IStorageService } from 'vs/code/electron-main/storage';
 import { IPath, VSCodeWindow, ReadyState, IWindowConfiguration, IWindowState as ISingleWindowState, defaultWindowState, IWindowSettings } from 'vs/code/electron-main/window';
