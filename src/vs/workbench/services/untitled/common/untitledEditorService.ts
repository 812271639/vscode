--- conflicted
+++ resolved
@@ -185,20 +185,16 @@
 			} while (Object.keys(UntitledEditorService.CACHE).indexOf(resource.toString()) >= 0);
 		}
 
-<<<<<<< HEAD
 		const input = this.instantiationService.createInstance(UntitledEditorInput, resource, hasAssociatedFilePath, modeId, restoreResource);
-
-		const contentListener = input.onDidModelChangeContent(() => {
-			this._onDidChangeContent.fire(resource);
-		});
-=======
-		const input = this.instantiationService.createInstance(UntitledEditorInput, resource, hasAssociatedFilePath, modeId);
 		if (input.isDirty()) {
 			setTimeout(() => {
 				this._onDidChangeDirty.fire(resource);
 			}, 0 /* prevent race condition between creating input and emitting dirty event */);
 		}
->>>>>>> 8500a85f
+
+		const contentListener = input.onDidModelChangeContent(() => {
+			this._onDidChangeContent.fire(resource);
+		});
 
 		const dirtyListener = input.onDidChangeDirty(() => {
 			this._onDidChangeDirty.fire(resource);
